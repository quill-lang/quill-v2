--- conflicted
+++ resolved
@@ -841,18 +841,6 @@
             })
         }
         ExprContents::Apply(Apply { function, argument }) => {
-<<<<<<< HEAD
-            // Construct a new inference variable for the result type.
-            let result_ty = ctx.var_gen.gen();
-            let function_type = locals.get_ty(function.contents).clone();
-            let found_type = PartialValue::FormFunc(FormFunc {
-                parameter_name: argument.contents,
-                parameter_ty: Box::new(locals.get_ty(argument.contents).clone()),
-                result: Box::new(PartialValue::Var(result_ty)),
-            });
-            Unification::default()
-                .unify(
-=======
             // Traverse the function's body.
             traverse(function, ctx, locals).bind(|unif| {
                 // Construct a new inference variable for the result type.
@@ -865,7 +853,6 @@
                     result: Box::new(PartialValue::Var(result_ty)),
                 });
                 unif.unify(
->>>>>>> 53fe72b2
                     function_type,
                     found_type,
                     ctx,
