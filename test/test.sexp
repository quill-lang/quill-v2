--- conflicted
+++ resolved
@@ -1,16 +1,9 @@
 (module
     ()
     (def test ()
-<<<<<<< HEAD
-        (let val (inst (test test ret4))
-            (let id (lambda (x) (local x))
-                (ap id val)
-            )
-=======
         (let (val 0)
             (inst (test test ret4))
             (ap (lambda ((x 0)) (local (x 0))) (val 0))
->>>>>>> 53fe72b2
         )
     )
     (def ret4 ()
@@ -37,16 +30,9 @@
         )
     )
     (def use_fst ()
-<<<<<<< HEAD
-        (let pair (inst (test test make_pair))
-            (let instfst (inst (test test fst))
-                (ap instfst pair)
-            )
-=======
         (let (pair 0)
             (inst (test test make_pair))
             (ap (inst (test test fst)) (pair 0))
->>>>>>> 53fe72b2
         )
     )
 
